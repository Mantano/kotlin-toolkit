--- conflicted
+++ resolved
@@ -10,15 +10,9 @@
 
 #### Navigator
 
-<<<<<<< HEAD
-* PDF navigator
-    * The navigator now honors the publication reading progression with support for right-to-left and horizontal scrolling.
-        * The default (auto) reading progression for PDF is top-to-bottom, which is vertical scrolling.
-    * Support for internal and external links.
-
-=======
 * The PDF navigator now honors the publication reading progression with support for right-to-left and horizontal scrolling.
     * The default (auto) reading progression for PDF is top-to-bottom, which is vertical scrolling.
+    * Support for internal and external links.
 
 ### Fixed
 
@@ -40,7 +34,6 @@
     * `EpubNavigatorFragment.PaginationListener.onPageLoaded()` is now called only a single time, for the currently visible page.
     * `VisualNavigator.Listener.onTap()` is called even when a resource is not fully loaded.
 
->>>>>>> 6f36a072
 ### Fixed
 
 #### Navigator
