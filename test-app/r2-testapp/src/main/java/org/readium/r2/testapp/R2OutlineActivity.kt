--- conflicted
+++ resolved
@@ -29,13 +29,10 @@
 import org.readium.r2.shared.Publication
 import kotlin.math.roundToInt
 import android.widget.TextView
-<<<<<<< HEAD
 import com.mcxiaoke.koi.ext.timestamp
 import org.readium.r2.shared.Locations
 import org.readium.r2.shared.Locator
-=======
 import org.readium.r2.navigator.Position
->>>>>>> 2dfec25d
 
 
 class R2OutlineActivity : AppCompatActivity() {
@@ -137,15 +134,8 @@
                 //Link to the resource in the publication
                 val pageUri = pageList[position].href
 
-<<<<<<< HEAD
-            val intent = Intent()
-            intent.putExtra("locator", Locator(pageUri!!, timestamp(), publication.metadata.title, Locations(progression = 0.0),null))
-            setResult(Activity.RESULT_OK, intent)
-            finish()
-=======
                 val intent = Intent()
-                intent.putExtra("toc_item_uri", pageUri)
-                intent.putExtra("item_progression", 0.0)
+                intent.putExtra("locator", Locator(pageUri!!, timestamp(), publication.metadata.title, Locations(progression = 0.0),null))
                 setResult(Activity.RESULT_OK, intent)
                 finish()
 
@@ -163,7 +153,6 @@
                 //Link to the resource in the publication
                 val pageUri = syntheticPageList[position].href
                 val pageProgression = syntheticPageList[position].progression
->>>>>>> 2dfec25d
 
                 val intent = Intent()
                 intent.putExtra("toc_item_uri", pageUri)
