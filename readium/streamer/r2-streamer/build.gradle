--- conflicted
+++ resolved
@@ -36,11 +36,7 @@
 dependencies {
     implementation fileTree(include: ['*.jar'], dir: 'libs')
     implementation "org.jetbrains.kotlin:kotlin-stdlib-jdk8:$kotlin_version"
-<<<<<<< HEAD
-    implementation 'org.jetbrains.kotlinx:kotlinx-coroutines-core:1.3.6'
-=======
     implementation "org.jetbrains.kotlinx:kotlinx-coroutines-core:1.3.6"
->>>>>>> 4ae048b0
     implementation 'com.jakewharton.timber:timber:4.7.1'
     if (findProject(':r2-shared')) {
         implementation project(':r2-shared')
