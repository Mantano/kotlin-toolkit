/*
 * Module: r2-streamer-kotlin
 * Developers: Aferdita Muriqi, Clément Baumann, Quentin Gliosca
 *
 * Copyright (c) 2018. Readium Foundation. All rights reserved.
 * Use of this source code is governed by a BSD-style license which is detailed in the
 * LICENSE file present in the project repository where this source code is maintained.
 */

package org.readium.r2.streamer.parser.epub

import org.readium.r2.shared.ReadiumCSSName
import org.readium.r2.shared.drm.DRM
import org.readium.r2.shared.publication.Publication
import org.readium.r2.shared.parser.xml.ElementNode
import org.readium.r2.shared.parser.xml.XmlParser
import org.readium.r2.shared.publication.ContentLayout
import org.readium.r2.shared.publication.Locator
import org.readium.r2.shared.publication.presentation.presentation
import org.readium.r2.streamer.container.ArchiveContainer
import org.readium.r2.streamer.container.Container
import org.readium.r2.streamer.container.ContainerError
import org.readium.r2.streamer.container.DirectoryContainer
import org.readium.r2.streamer.parser.PubBox
import org.readium.r2.streamer.parser.PublicationParser
import org.readium.r2.shared.normalize
import org.readium.r2.shared.publication.Link
import org.readium.r2.shared.publication.encryption.Encryption
import timber.log.Timber
import java.io.File

object EPUBConstant {

    // FIXME: To refactor into r2-shared's ContentType
    const val mimetype: String = "application/epub+zip"

    private val ltrPreset: MutableMap<ReadiumCSSName, Boolean> = mutableMapOf(
        ReadiumCSSName.ref("hyphens") to false,
        ReadiumCSSName.ref("ligatures") to false
    )

    private val rtlPreset: MutableMap<ReadiumCSSName, Boolean> = mutableMapOf(
        ReadiumCSSName.ref("hyphens") to false,
        ReadiumCSSName.ref("wordSpacing") to false,
        ReadiumCSSName.ref("letterSpacing") to false,
        ReadiumCSSName.ref("ligatures") to true
    )

    private val cjkHorizontalPreset: MutableMap<ReadiumCSSName, Boolean> = mutableMapOf(
        ReadiumCSSName.ref("textAlignment") to false,
        ReadiumCSSName.ref("hyphens") to false,
        ReadiumCSSName.ref("paraIndent") to false,
        ReadiumCSSName.ref("wordSpacing") to false,
        ReadiumCSSName.ref("letterSpacing") to false
    )

    private val cjkVerticalPreset: MutableMap<ReadiumCSSName, Boolean> = mutableMapOf(
        ReadiumCSSName.ref("scroll") to true,
        ReadiumCSSName.ref("columnCount") to false,
        ReadiumCSSName.ref("textAlignment") to false,
        ReadiumCSSName.ref("hyphens") to false,
        ReadiumCSSName.ref("paraIndent") to false,
        ReadiumCSSName.ref("wordSpacing") to false,
        ReadiumCSSName.ref("letterSpacing") to false
    )

    val forceScrollPreset: MutableMap<ReadiumCSSName, Boolean> = mutableMapOf(
        ReadiumCSSName.ref("scroll") to true
    )

    val userSettingsUIPreset: MutableMap<ContentLayout, MutableMap<ReadiumCSSName, Boolean>> = mutableMapOf(
        ContentLayout.LTR to ltrPreset,
        ContentLayout.RTL to rtlPreset,
        ContentLayout.CJK_VERTICAL to cjkVerticalPreset,
        ContentLayout.CJK_HORIZONTAL to cjkHorizontalPreset
    )
}


class EpubParser : PublicationParser {

    override fun parse(fileAtPath: String, fallbackTitle: String): PubBox? {
        val container = try {
            generateContainerFrom(fileAtPath)
        } catch (e: Exception) {
            Timber.e(e, "Could not generate container")
            return null
        }

        val containerXml = parseXmlDocument(Paths.CONTAINER, container)
            ?: return null
        val opfPath = getRootFilePath(containerXml)
        val packageXml = parseXmlDocument(opfPath, container)
            ?: return null
        val packageDocument = PackageDocument.parse(packageXml, opfPath)
            ?: return null

        container.rootFile.apply {
            mimetype = EPUBConstant.mimetype
            rootFilePath = opfPath
        }

        val publication = PublicationFactory(
                fallbackTitle = fallbackTitle,
                packageDocument = packageDocument,
                navigationData = parseNavigationData(packageDocument, container),
                encryptionData = parseEncryptionData(container),
                displayOptions = parseDisplayOptions(container)
            ).create().apply {
                internalData["type"] = "epub"
                internalData["rootfile"] = opfPath

                // This might need to be moved as it's not really about parsing the EPUB but it
                // sets values needed (in UserSettings & ContentFilter)
                setLayoutStyle()
            }

<<<<<<< HEAD
        val publication = Epub(packageDocument, navigationData, encryptionData)
            .toPublication()
            .copyWithPositionListFactory {
                EpubPositionListFactory(
                    container = container,
                    readingOrder = readingOrder,
                    presentation = metadata.presentation,
                    // We split reflowable resources every 1024 bytes.
                    reflowablePositionLength = 1024L
                )
            }

        publication.internalData["type"] = "epub"
        publication.internalData["rootfile"] = container.rootFile.rootFilePath
=======
        return PubBox(publication, container)
    }
>>>>>>> 1719f725

    private fun generateContainerFrom(path: String): Container {
        if (!File(path).exists())
            throw ContainerError.missingFile(path)

        val container = if (File(path).isDirectory) {
            DirectoryContainer(path = path, mimetype = EPUBConstant.mimetype)
        } else {
            ArchiveContainer(path = path, mimetype = EPUBConstant.mimetype)
        }
        container.drm =
            if (container.contains(relativePath = Paths.LCPL)) DRM(DRM.Brand.lcp)
            else null
        return container
    }

    private fun getRootFilePath(document: ElementNode): String =
        document.getFirst("rootfiles", Namespaces.OPC)
            ?.getFirst("rootfile", Namespaces.OPC)
            ?.getAttr("full-path")
            ?: "content.opf"

    private fun Publication.setLayoutStyle() {
        cssStyle = contentLayout.cssId
        EPUBConstant.userSettingsUIPreset[contentLayout]?.let {
            if (type == Publication.TYPE.WEBPUB) {
                userSettingsUIPreset = EPUBConstant.forceScrollPreset
            } else {
                userSettingsUIPreset = it
            }
        }
    }

    private fun parseXmlDocument(path: String, container: Container): ElementNode? {
        val data = try {
            container.data(path)
        } catch (e: Exception) {
            Timber.e(e, "Missing File : $path")
            return null
        }
        return try {
            XmlParser().parse(data.inputStream())
        } catch (e: Exception) {
            null
        }
    }

    private fun parseEncryptionData(container: Container): Map<String, Encryption> =
        if (container.contains(Paths.ENCRYPTION)) {
            parseXmlDocument(Paths.ENCRYPTION, container)?.let {
                EncryptionParser.parse(it, container.drm)
            }.orEmpty()
        } else {
            emptyMap()
        }

    private fun parseNavigationData(packageDocument: PackageDocument, container: Container): Map<String, List<Link>> =
        if (packageDocument.epubVersion < 3.0) {
            val ncxItem = packageDocument.manifest.firstOrNull { it.mediaType == Mimetypes.NCX }
            ncxItem?.let {
                val ncxPath = normalize(packageDocument.path, ncxItem.href)
                parseXmlDocument(ncxPath, container)?.let { NcxParser.parse(it, ncxPath) }
            }
        } else {
            val navItem = packageDocument.manifest.firstOrNull { it.properties.contains(Vocabularies.ITEM + "nav") }
            navItem?.let {
                val navPath = normalize(packageDocument.path, navItem.href)
                parseXmlDocument(navPath, container)?.let { NavigationDocumentParser.parse(it, navPath) }
            }
        }.orEmpty()

    private fun parseDisplayOptions(container: Container): Map<String, String> {
        val displayOptionsXml = parseXmlDocument(Paths.KOBO_DISPLAY_OPTIONS, container)
            ?: parseXmlDocument(Paths.IBOOKS_DISPLAY_OPTIONS, container)

        return displayOptionsXml?.getFirst("platform", "")
            ?.get("option", "")
            ?.mapNotNull { element ->
                val optName = element.getAttr("name")
                val optVal = element.text
                if (optName != null && optVal != null) Pair(optName, optVal) else null
            }
            ?.toMap().orEmpty()
    }

    @Deprecated("This is done automatically in [parse], you can remove the call to [fillEncryption]", ReplaceWith(""))
    @Suppress("Unused_parameter")
    fun fillEncryption(container: Container, publication: Publication, drm: DRM?): Pair<Container, Publication> {
        return Pair(container, publication)
    }

}<|MERGE_RESOLUTION|>--- conflicted
+++ resolved
@@ -106,18 +106,7 @@
                 navigationData = parseNavigationData(packageDocument, container),
                 encryptionData = parseEncryptionData(container),
                 displayOptions = parseDisplayOptions(container)
-            ).create().apply {
-                internalData["type"] = "epub"
-                internalData["rootfile"] = opfPath
-
-                // This might need to be moved as it's not really about parsing the EPUB but it
-                // sets values needed (in UserSettings & ContentFilter)
-                setLayoutStyle()
-            }
-
-<<<<<<< HEAD
-        val publication = Epub(packageDocument, navigationData, encryptionData)
-            .toPublication()
+            ).create()
             .copyWithPositionListFactory {
                 EpubPositionListFactory(
                     container = container,
@@ -127,13 +116,17 @@
                     reflowablePositionLength = 1024L
                 )
             }
-
-        publication.internalData["type"] = "epub"
-        publication.internalData["rootfile"] = container.rootFile.rootFilePath
-=======
+            .apply {
+                internalData["type"] = "epub"
+                internalData["rootfile"] = opfPath
+
+                // This might need to be moved as it's not really about parsing the EPUB but it
+                // sets values needed (in UserSettings & ContentFilter)
+                setLayoutStyle()
+            }
+
         return PubBox(publication, container)
     }
->>>>>>> 1719f725
 
     private fun generateContainerFrom(path: String): Container {
         if (!File(path).exists())
