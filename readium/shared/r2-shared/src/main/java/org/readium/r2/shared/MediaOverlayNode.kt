/*
 * Module: r2-shared-kotlin
 * Developers: Aferdita Muriqi, Clément Baumann
 *
 * Copyright (c) 2018. Readium Foundation. All rights reserved.
 * Use of this source code is governed by a BSD-style license which is detailed in the
 * LICENSE file present in the project repository where this source code is maintained.
 */

package org.readium.r2.shared

<<<<<<< HEAD
import java.io.Serializable

data class Clip (
        val audioResource: String? = null,
        val fragmentId: String? = null,
        val start: Double? = null,
        val end: Double? = null
)

class MediaOverlayNode (
    val text : String, // an URI possibly finishing by a fragment (textFile#id)
    val audio : String?, // an URI possibly finishing by a simple timer (audioFile#t=start,end)
    val children: List<MediaOverlayNode> = listOf(),
    val role: List<String> = listOf()) : Serializable {

    val audioFile: String?
        get() = audio?.split("#")?.first()
    val audioTime: String?
        get() = if (audio != null && '#' in audio) audio.split("#", limit=2).last() else null
    val textFile: String
        get() = text.split("#").first()
    val fragmentId: String?
        get () = if ('#' in text) text.split('#', limit=2).last() else null
    val clip: Clip
        get() {
            val audioString = this.audio ?: throw Exception("audio")
            val audioFileString = audioString.split('#').first()
            val times = audioString.split('#').last()
            val (start, end) = parseTimer(times)
            return Clip(audioFileString, fragmentId, start, end)
        }
=======
import java.net.URL

data class Clip(
    var relativeUrl: URL? = null,
    var fragmentId: String? = null,
    var start: Double? = null,
    var end: Double? = null,
    var duration: Double? = null
)

data class MediaOverlayNode(var text: String? = null, private var audio: String? = null) {

    var role: MutableList<String> = mutableListOf()
    var children: MutableList<MediaOverlayNode> = mutableListOf()

    private fun fragmentId(): String? {
        val text = this.text ?: return null
        return text.split('#').last()
    }

    fun clip(): Clip {
        var newClip = Clip()

        val audioString = this.audio ?: throw Exception("audio")
        val audioFileString = audioString.split('#').first()
        val audioFileUrl = URL(audioFileString)

        newClip.relativeUrl = audioFileUrl
        val times = audioString.split('#').last()
        newClip = parseTimer(times, newClip)
        newClip.fragmentId = fragmentId()
        return newClip
    }
>>>>>>> 5506f5f1

    private fun parseTimer(times: String): Pair<Double?, Double?> {
        //  Remove "t=" prefix
        val netTimes = times.removeRange(0, 2)
        val start = netTimes.split(',').first()
        val end = try {
            netTimes.split(',').last()
        } catch (e: Exception) {
            null
        }
        val startTimer = start.toDoubleOrNull()
        val endTimer = end?.toDoubleOrNull()
        return Pair(startTimer, endTimer)
    }

}<|MERGE_RESOLUTION|>--- conflicted
+++ resolved
@@ -9,7 +9,6 @@
 
 package org.readium.r2.shared
 
-<<<<<<< HEAD
 import java.io.Serializable
 
 data class Clip (
@@ -19,7 +18,7 @@
         val end: Double? = null
 )
 
-class MediaOverlayNode (
+data class MediaOverlayNode (
     val text : String, // an URI possibly finishing by a fragment (textFile#id)
     val audio : String?, // an URI possibly finishing by a simple timer (audioFile#t=start,end)
     val children: List<MediaOverlayNode> = listOf(),
@@ -41,41 +40,6 @@
             val (start, end) = parseTimer(times)
             return Clip(audioFileString, fragmentId, start, end)
         }
-=======
-import java.net.URL
-
-data class Clip(
-    var relativeUrl: URL? = null,
-    var fragmentId: String? = null,
-    var start: Double? = null,
-    var end: Double? = null,
-    var duration: Double? = null
-)
-
-data class MediaOverlayNode(var text: String? = null, private var audio: String? = null) {
-
-    var role: MutableList<String> = mutableListOf()
-    var children: MutableList<MediaOverlayNode> = mutableListOf()
-
-    private fun fragmentId(): String? {
-        val text = this.text ?: return null
-        return text.split('#').last()
-    }
-
-    fun clip(): Clip {
-        var newClip = Clip()
-
-        val audioString = this.audio ?: throw Exception("audio")
-        val audioFileString = audioString.split('#').first()
-        val audioFileUrl = URL(audioFileString)
-
-        newClip.relativeUrl = audioFileUrl
-        val times = audioString.split('#').last()
-        newClip = parseTimer(times, newClip)
-        newClip.fragmentId = fragmentId()
-        return newClip
-    }
->>>>>>> 5506f5f1
 
     private fun parseTimer(times: String): Pair<Double?, Double?> {
         //  Remove "t=" prefix
