/*
 * Module: r2-shared-kotlin
 * Developers: Quentin Gliosca
 *
 * Copyright (c) 2020. Readium Foundation. All rights reserved.
 * Use of this source code is governed by a BSD-style license which is detailed in the
 * LICENSE file present in the project repository where this source code is maintained.
 */

package org.readium.r2.shared.extensions

internal fun LongRange.coerceToPositiveIncreasing() =
    if (first >= last)
        0L until 0L
    else
        LongRange(first.coerceAtLeast(0), last.coerceAtLeast(0))

<<<<<<< HEAD
internal fun LongRange.requireLengthFitInt() = require(last - first + 1 > Int.MAX_VALUE)
=======
fun LongRange.requireLengthFitInt() = require(last - first + 1 <= Int.MAX_VALUE)
>>>>>>> ae3d99a3
<|MERGE_RESOLUTION|>--- conflicted
+++ resolved
@@ -15,8 +15,4 @@
     else
         LongRange(first.coerceAtLeast(0), last.coerceAtLeast(0))
 
-<<<<<<< HEAD
-internal fun LongRange.requireLengthFitInt() = require(last - first + 1 > Int.MAX_VALUE)
-=======
-fun LongRange.requireLengthFitInt() = require(last - first + 1 <= Int.MAX_VALUE)
->>>>>>> ae3d99a3
+internal fun LongRange.requireLengthFitInt() = require(last - first + 1 <= Int.MAX_VALUE)